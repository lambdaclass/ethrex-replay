[package]
name = "ethrex-replay"
edition = "2024"
authors = ["LambdaClass"]
version = "7.0.0"

[dependencies]
<<<<<<< HEAD
ethrex-config = { git = "https://github.com/lambdaclass/ethrex", package = "ethrex-config", branch = "l2/rkyv_node" }
ethrex-storage = { git = "https://github.com/lambdaclass/ethrex", package = "ethrex-storage", branch = "l2/rkyv_node" }
ethrex-common = { git = "https://github.com/lambdaclass/ethrex", package = "ethrex-common", branch = "l2/rkyv_node" }
ethrex-vm = { git = "https://github.com/lambdaclass/ethrex", package = "ethrex-vm", branch = "l2/rkyv_node" }
ethrex-levm = { git = "https://github.com/lambdaclass/ethrex", package = "ethrex-levm", branch = "l2/rkyv_node" }
ethrex-rpc = { git = "https://github.com/lambdaclass/ethrex", package = "ethrex-rpc", branch = "l2/rkyv_node" }
ethrex-p2p = { git = "https://github.com/lambdaclass/ethrex", package = "ethrex-p2p", branch = "l2/rkyv_node" }
ethrex-trie = { git = "https://github.com/lambdaclass/ethrex", package = "ethrex-trie", branch = "l2/rkyv_node" }
ethrex-rlp = { git = "https://github.com/lambdaclass/ethrex", package = "ethrex-rlp", branch = "l2/rkyv_node" }
ethrex-blockchain = { git = "https://github.com/lambdaclass/ethrex", package = "ethrex-blockchain", branch = "l2/rkyv_node" }
ethrex-l2 = { git = "https://github.com/lambdaclass/ethrex", package = "ethrex-l2", branch = "l2/rkyv_node", optional = true }
ethrex-l2-common = { git = "https://github.com/lambdaclass/ethrex", package = "ethrex-l2-common", branch = "l2/rkyv_node" }
ethrex-storage-rollup = { git = "https://github.com/lambdaclass/ethrex", package = "ethrex-storage-rollup", branch = "l2/rkyv_node", optional = true }
ethrex-l2-rpc = { git = "https://github.com/lambdaclass/ethrex", package = "ethrex-l2-rpc", branch = "l2/rkyv_node" }
ethrex-prover = { git = "https://github.com/lambdaclass/ethrex", package = "ethrex-prover", branch = "l2/rkyv_node", default-features = false }
guest_program = { git = "https://github.com/lambdaclass/ethrex", package = "guest_program", branch = "l2/rkyv_node", default-features = false }
=======
ethrex-config = { git = "https://github.com/lambdaclass/ethrex", package = "ethrex-config", tag = "v7.0.0" }
ethrex-storage = { git = "https://github.com/lambdaclass/ethrex", package = "ethrex-storage", tag = "v7.0.0" }
ethrex-common = { git = "https://github.com/lambdaclass/ethrex", package = "ethrex-common", tag = "v7.0.0" }
ethrex-vm = { git = "https://github.com/lambdaclass/ethrex", package = "ethrex-vm", tag = "v7.0.0" }
ethrex-levm = { git = "https://github.com/lambdaclass/ethrex", package = "ethrex-levm", tag = "v7.0.0" }
ethrex-rpc = { git = "https://github.com/lambdaclass/ethrex", package = "ethrex-rpc", tag = "v7.0.0" }
ethrex-p2p = { git = "https://github.com/lambdaclass/ethrex", package = "ethrex-p2p", tag = "v7.0.0" }
ethrex-trie = { git = "https://github.com/lambdaclass/ethrex", package = "ethrex-trie", tag = "v7.0.0" }
ethrex-rlp = { git = "https://github.com/lambdaclass/ethrex", package = "ethrex-rlp", tag = "v7.0.0" }
ethrex-blockchain = { git = "https://github.com/lambdaclass/ethrex", package = "ethrex-blockchain", tag = "v7.0.0" }
ethrex-l2 = { git = "https://github.com/lambdaclass/ethrex", package = "ethrex-l2", tag = "v7.0.0", optional = true }
ethrex-l2-common = { git = "https://github.com/lambdaclass/ethrex", package = "ethrex-l2-common", tag = "v7.0.0" }
ethrex-storage-rollup = { git = "https://github.com/lambdaclass/ethrex", package = "ethrex-storage-rollup", tag = "v7.0.0", optional = true }
ethrex-sdk = { git = "https://github.com/lambdaclass/ethrex", package = "ethrex-sdk", tag = "v7.0.0" }
ethrex-l2-rpc = { git = "https://github.com/lambdaclass/ethrex", package = "ethrex-l2-rpc", tag = "v7.0.0" }
ethrex-prover = { git = "https://github.com/lambdaclass/ethrex", package = "ethrex-prover", tag = "v7.0.0", default-features = false }
guest_program = { git = "https://github.com/lambdaclass/ethrex", package = "guest_program", tag = "v7.0.0", default-features = false }
>>>>>>> 5b7446d7

serde = { version = "1.0.203", features = ["derive"] }
hex = "0.4.3"
serde_json = "1.0.117"
serde_with = "3.11.0"
reqwest = { version = "0.12.7", features = ["socks", "json"] }
tracing-subscriber = { version = "0.3.0", features = ["env-filter"] }
tracing = { version = "0.1", features = ["log"] }
eyre = "0.6.12"
tokio = { version = "1.41.1", default-features = false }
clap = { version = "4.3", features = ["derive", "env"] }
charming = { version = "0.4.0", features = ["ssr"] }
lazy_static = "1.5.0"
bytes = { version = "1.6.0", features = ["serde"] }
again = "0.1.2"
futures-util = "0.3.31"
futures = "0.3.31"
sha3 = "0.10.8"
tikv-jemallocator = { version = "0.6.0", optional = true }

[features]
risc0 = ["guest_program/risc0", "ethrex-prover/risc0"]
sp1 = ["guest_program/sp1", "ethrex-prover/sp1"]
gpu = ["ethrex-prover/gpu"]
l2 = [
    "guest_program/l2",
    "ethrex-prover/l2",
    "ethrex-l2/l2",
    "ethrex-storage-rollup/l2",
]
profiling = ["ethrex-prover/profiling"]
jemalloc = ["dep:tikv-jemallocator"]<|MERGE_RESOLUTION|>--- conflicted
+++ resolved
@@ -5,42 +5,23 @@
 version = "7.0.0"
 
 [dependencies]
-<<<<<<< HEAD
-ethrex-config = { git = "https://github.com/lambdaclass/ethrex", package = "ethrex-config", branch = "l2/rkyv_node" }
-ethrex-storage = { git = "https://github.com/lambdaclass/ethrex", package = "ethrex-storage", branch = "l2/rkyv_node" }
-ethrex-common = { git = "https://github.com/lambdaclass/ethrex", package = "ethrex-common", branch = "l2/rkyv_node" }
-ethrex-vm = { git = "https://github.com/lambdaclass/ethrex", package = "ethrex-vm", branch = "l2/rkyv_node" }
-ethrex-levm = { git = "https://github.com/lambdaclass/ethrex", package = "ethrex-levm", branch = "l2/rkyv_node" }
-ethrex-rpc = { git = "https://github.com/lambdaclass/ethrex", package = "ethrex-rpc", branch = "l2/rkyv_node" }
-ethrex-p2p = { git = "https://github.com/lambdaclass/ethrex", package = "ethrex-p2p", branch = "l2/rkyv_node" }
-ethrex-trie = { git = "https://github.com/lambdaclass/ethrex", package = "ethrex-trie", branch = "l2/rkyv_node" }
-ethrex-rlp = { git = "https://github.com/lambdaclass/ethrex", package = "ethrex-rlp", branch = "l2/rkyv_node" }
-ethrex-blockchain = { git = "https://github.com/lambdaclass/ethrex", package = "ethrex-blockchain", branch = "l2/rkyv_node" }
-ethrex-l2 = { git = "https://github.com/lambdaclass/ethrex", package = "ethrex-l2", branch = "l2/rkyv_node", optional = true }
-ethrex-l2-common = { git = "https://github.com/lambdaclass/ethrex", package = "ethrex-l2-common", branch = "l2/rkyv_node" }
-ethrex-storage-rollup = { git = "https://github.com/lambdaclass/ethrex", package = "ethrex-storage-rollup", branch = "l2/rkyv_node", optional = true }
-ethrex-l2-rpc = { git = "https://github.com/lambdaclass/ethrex", package = "ethrex-l2-rpc", branch = "l2/rkyv_node" }
-ethrex-prover = { git = "https://github.com/lambdaclass/ethrex", package = "ethrex-prover", branch = "l2/rkyv_node", default-features = false }
-guest_program = { git = "https://github.com/lambdaclass/ethrex", package = "guest_program", branch = "l2/rkyv_node", default-features = false }
-=======
-ethrex-config = { git = "https://github.com/lambdaclass/ethrex", package = "ethrex-config", tag = "v7.0.0" }
-ethrex-storage = { git = "https://github.com/lambdaclass/ethrex", package = "ethrex-storage", tag = "v7.0.0" }
-ethrex-common = { git = "https://github.com/lambdaclass/ethrex", package = "ethrex-common", tag = "v7.0.0" }
-ethrex-vm = { git = "https://github.com/lambdaclass/ethrex", package = "ethrex-vm", tag = "v7.0.0" }
-ethrex-levm = { git = "https://github.com/lambdaclass/ethrex", package = "ethrex-levm", tag = "v7.0.0" }
-ethrex-rpc = { git = "https://github.com/lambdaclass/ethrex", package = "ethrex-rpc", tag = "v7.0.0" }
-ethrex-p2p = { git = "https://github.com/lambdaclass/ethrex", package = "ethrex-p2p", tag = "v7.0.0" }
-ethrex-trie = { git = "https://github.com/lambdaclass/ethrex", package = "ethrex-trie", tag = "v7.0.0" }
-ethrex-rlp = { git = "https://github.com/lambdaclass/ethrex", package = "ethrex-rlp", tag = "v7.0.0" }
-ethrex-blockchain = { git = "https://github.com/lambdaclass/ethrex", package = "ethrex-blockchain", tag = "v7.0.0" }
-ethrex-l2 = { git = "https://github.com/lambdaclass/ethrex", package = "ethrex-l2", tag = "v7.0.0", optional = true }
-ethrex-l2-common = { git = "https://github.com/lambdaclass/ethrex", package = "ethrex-l2-common", tag = "v7.0.0" }
-ethrex-storage-rollup = { git = "https://github.com/lambdaclass/ethrex", package = "ethrex-storage-rollup", tag = "v7.0.0", optional = true }
-ethrex-sdk = { git = "https://github.com/lambdaclass/ethrex", package = "ethrex-sdk", tag = "v7.0.0" }
-ethrex-l2-rpc = { git = "https://github.com/lambdaclass/ethrex", package = "ethrex-l2-rpc", tag = "v7.0.0" }
-ethrex-prover = { git = "https://github.com/lambdaclass/ethrex", package = "ethrex-prover", tag = "v7.0.0", default-features = false }
-guest_program = { git = "https://github.com/lambdaclass/ethrex", package = "guest_program", tag = "v7.0.0", default-features = false }
->>>>>>> 5b7446d7
+ethrex-config = { git = "https://github.com/lambdaclass/ethrex", package = "ethrex-config", branch = "main" }
+ethrex-storage = { git = "https://github.com/lambdaclass/ethrex", package = "ethrex-storage", branch = "main" }
+ethrex-common = { git = "https://github.com/lambdaclass/ethrex", package = "ethrex-common", branch = "main" }
+ethrex-vm = { git = "https://github.com/lambdaclass/ethrex", package = "ethrex-vm", branch = "main" }
+ethrex-levm = { git = "https://github.com/lambdaclass/ethrex", package = "ethrex-levm", branch = "main" }
+ethrex-rpc = { git = "https://github.com/lambdaclass/ethrex", package = "ethrex-rpc", branch = "main" }
+ethrex-p2p = { git = "https://github.com/lambdaclass/ethrex", package = "ethrex-p2p", branch = "main" }
+ethrex-trie = { git = "https://github.com/lambdaclass/ethrex", package = "ethrex-trie", branch = "main" }
+ethrex-rlp = { git = "https://github.com/lambdaclass/ethrex", package = "ethrex-rlp", branch = "main" }
+ethrex-blockchain = { git = "https://github.com/lambdaclass/ethrex", package = "ethrex-blockchain", branch = "main" }
+ethrex-l2 = { git = "https://github.com/lambdaclass/ethrex", package = "ethrex-l2", branch = "main", optional = true }
+ethrex-l2-common = { git = "https://github.com/lambdaclass/ethrex", package = "ethrex-l2-common", branch = "main" }
+ethrex-storage-rollup = { git = "https://github.com/lambdaclass/ethrex", package = "ethrex-storage-rollup", branch = "main", optional = true }
+ethrex-sdk = { git = "https://github.com/lambdaclass/ethrex", package = "ethrex-sdk", branch = "main" }
+ethrex-l2-rpc = { git = "https://github.com/lambdaclass/ethrex", package = "ethrex-l2-rpc", branch = "main" }
+ethrex-prover = { git = "https://github.com/lambdaclass/ethrex", package = "ethrex-prover", branch = "main", default-features = false }
+guest_program = { git = "https://github.com/lambdaclass/ethrex", package = "guest_program", branch = "main", default-features = false }
 
 serde = { version = "1.0.203", features = ["derive"] }
 hex = "0.4.3"
