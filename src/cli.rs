#[cfg(not(feature = "l2"))]
use crate::helpers::get_block_numbers_in_cache_dir;
use crate::helpers::get_trie_nodes_with_dummies;
use bytes::Bytes;
use ethrex_l2_common::prover::ProofFormat;
<<<<<<< HEAD
use std::{cmp::max, fmt::Display, path::PathBuf, sync::Arc, time::Duration};
=======
use ethrex_l2_rpc::signer::{LocalSigner, Signer};
use ethrex_rlp::decode::RLPDecode;
use ethrex_trie::{EMPTY_TRIE_HASH, InMemoryTrieDB};
use eyre::OptionExt;
use std::{
    cmp::max,
    fmt::Display,
    path::PathBuf,
    sync::Arc,
    time::{Duration, Instant},
};
>>>>>>> 5b7446d7

use clap::{ArgGroup, Parser, Subcommand, ValueEnum};
use ethrex_blockchain::{
    Blockchain,
    fork_choice::apply_fork_choice,
    payload::{BuildPayloadArgs, PayloadBuildResult, create_payload},
};
use ethrex_common::{
    Address, H256,
    types::{
        AccountState, AccountUpdate, Block, Code, DEFAULT_BUILDER_GAS_CEIL, ELASTICITY_MULTIPLIER,
        Receipt, block_execution_witness::GuestProgramState,
    },
};
use ethrex_prover::backend::Backend;
#[cfg(not(feature = "l2"))]
use ethrex_rpc::types::block_identifier::BlockIdentifier;
use ethrex_rpc::{
    EthClient,
    debug::execution_witness::{RpcExecutionWitness, execution_witness_from_rpc_chain_config},
};
use ethrex_storage::hash_address;
use ethrex_storage::{EngineType, Store};
#[cfg(feature = "l2")]
use ethrex_storage_rollup::EngineTypeRollup;
use reqwest::Url;
#[cfg(feature = "l2")]
use std::path::Path;
#[cfg(not(feature = "l2"))]
use tracing::debug;
use tracing::info;

#[cfg(feature = "l2")]
use crate::fetcher::get_batchdata;
#[cfg(not(feature = "l2"))]
use crate::plot_composition::plot;
use crate::{cache::Cache, fetcher::get_blockdata, report::Report, tx_builder::TxBuilder};
use crate::{
    run::{exec, prove, run_tx},
    slack::try_send_report_to_slack,
};
use ethrex_config::networks::{
    HOLESKY_CHAIN_ID, HOODI_CHAIN_ID, MAINNET_CHAIN_ID, Network, PublicNetwork, SEPOLIA_CHAIN_ID,
};

pub const VERSION_STRING: &str = env!("CARGO_PKG_VERSION");

#[derive(Parser)]
#[command(name="ethrex-replay", author, version=VERSION_STRING, about, long_about = None)]
pub struct EthrexReplayCLI {
    #[command(subcommand)]
    pub command: EthrexReplayCommand,
}

#[derive(Subcommand)]
pub enum EthrexReplayCommand {
    #[cfg(not(feature = "l2"))]
    #[command(about = "Replay a single block")]
    Block(BlockOptions),
    #[cfg(not(feature = "l2"))]
    #[command(about = "Replay multiple blocks")]
    Blocks(BlocksOptions),
    #[cfg(not(feature = "l2"))]
    #[command(about = "Plots the composition of a range of blocks.")]
    BlockComposition {
        #[arg(help = "Starting block. (Inclusive)")]
        start: u64,
        #[arg(help = "Ending block. (Inclusive)")]
        end: u64,
        #[arg(long, env = "RPC_URL", required = true)]
        rpc_url: Url,
    },
    #[cfg(not(feature = "l2"))]
    #[command(subcommand, about = "Replay a custom block or batch")]
    Custom(CustomSubcommand),
    #[cfg(not(feature = "l2"))]
    #[command(about = "Replay a single transaction")]
    Transaction(TransactionOpts),
    #[cfg(feature = "l2")]
    #[command(subcommand, about = "L2 specific commands")]
    L2(L2Subcommand),
}

#[cfg(feature = "l2")]
#[derive(Subcommand)]
pub enum L2Subcommand {
    #[command(about = "Replay an L2 batch")]
    Batch(BatchOptions),
    #[command(about = "Replay an L2 block")]
    Block(BlockOptions),
    #[command(subcommand, about = "Replay a custom L2 block or batch")]
    Custom(CustomSubcommand),
    #[command(about = "Replay an L2 transaction")]
    Transaction(TransactionOpts),
}

#[cfg(not(feature = "l2"))]
#[derive(Parser)]
pub enum CacheSubcommand {
    #[command(about = "Cache a single block.")]
    Block(BlockOptions),
    #[command(about = "Cache multiple blocks.")]
    Blocks(BlocksOptions),
}

#[derive(Parser)]
pub enum CustomSubcommand {
    #[command(about = "Replay a single custom block")]
    Block(CustomBlockOptions),
    #[command(about = "Replay a single custom batch")]
    Batch(CustomBatchOptions),
}

#[derive(Parser, Clone)]
pub struct CommonOptions {
    #[arg(
        long,
        value_enum,
        help_heading = "Replay Options",
        conflicts_with = "no_zkvm"
    )]
    pub zkvm: Option<ZKVM>,
    #[arg(long, value_enum, default_value_t = Resource::default(), help_heading = "Replay Options")]
    pub resource: Resource,
    #[arg(long, value_enum, default_value_t = Action::default(), help_heading = "Replay Options")]
    pub action: Action,
<<<<<<< HEAD
    #[arg(long, value_enum, default_value_t = ProofType::default(), help_heading = "Replay Options", conflicts_with_all = ["no_zkvm"])]
    pub proof: ProofType,
=======
    #[arg(long = "proof", value_enum, default_value_t = ProofType::default(), help_heading = "Replay Options", conflicts_with_all = ["no_zkvm"])]
    pub proof_type: ProofType,
    #[arg(
        long,
        short,
        help = "Enable verbose logging",
        help_heading = "Replay Options",
        required = false
    )]
    pub verbose: bool,
>>>>>>> 5b7446d7
}

#[derive(Parser, Clone)]
#[clap(group = ArgGroup::new("data_source").required(true))]
pub struct EthrexReplayOptions {
    #[command(flatten)]
    pub common: CommonOptions,
    #[arg(long, group = "data_source", help_heading = "Replay Options")]
    pub rpc_url: Option<Url>,
    #[arg(
        long,
        group = "data_source",
        help = "use cache as input instead of fetching from RPC",
        help_heading = "Replay Options",
        requires = "network",
        conflicts_with = "cache_level"
    )]
    pub cached: bool,
    #[arg(
        long,
        help = "Network to use for replay (i.e. mainnet, sepolia, hoodi). If not specified will fetch from RPC",
        value_enum,
        help_heading = "Replay Options"
    )]
    pub network: Option<Network>,
    #[arg(
        long,
        help = "Directory to store and load cache files",
        value_parser,
        default_value = "./replay_cache",
        help_heading = "Replay Options"
    )]
    pub cache_dir: PathBuf,
    #[arg(
        long,
        default_value = "on",
        help_heading = "Replay Options",
        help = "Criteria to save a cache when fetching from RPC",
        requires = "rpc_url"
    )]
    pub cache_level: CacheLevel,
    #[arg(long, env = "SLACK_WEBHOOK_URL", help_heading = "Replay Options")]
    pub slack_webhook_url: Option<Url>,
    #[arg(
        long,
        help = "Execute with `Blockchain::add_block`, without using zkvm as backend",
        help_heading = "Replay Options",
        conflicts_with = "zkvm"
    )]
    pub no_zkvm: bool,
    // CAUTION
    // This flag is used to create a benchmark file that is used by our CI for
    // updating benchmarks from https://docs.ethrex.xyz/benchmarks/.
    // Do no remove it under any circumstances, unless you are refactoring how
    // we do benchmarks in CI.
    #[arg(
        long,
        help = "Generate a benchmark file named `bench_latest.json` with the latest execution rate in Mgas/s",
        help_heading = "CI Options",
        requires = "zkvm",
        default_value_t = false
    )]
    pub bench: bool,
    #[arg(
        long,
        default_value = "on",
        help_heading = "Replay Options",
        help = "Criteria to send notifications to Slack",
        requires = "slack_webhook_url"
    )]
    pub notification_level: NotificationLevel,
}

#[derive(Clone, Debug, ValueEnum)]
pub enum ZKVM {
    Jolt,
    Nexus,
    OpenVM,
    Pico,
    Risc0,
    SP1,
    Ziren,
    Zisk,
}

impl Display for ZKVM {
    fn fmt(&self, f: &mut std::fmt::Formatter<'_>) -> std::fmt::Result {
        let s = match self {
            ZKVM::Jolt => "Jolt",
            ZKVM::Nexus => "Nexus",
            ZKVM::OpenVM => "OpenVM",
            ZKVM::Pico => "Pico",
            ZKVM::Risc0 => "RISC0",
            ZKVM::SP1 => "SP1",
            ZKVM::Ziren => "Ziren",
            ZKVM::Zisk => "ZisK",
        };
        write!(f, "{s}")
    }
}

#[derive(Clone, Debug, ValueEnum, Default)]
pub enum Resource {
    #[default]
    CPU,
    GPU,
}

impl Display for Resource {
    fn fmt(&self, f: &mut std::fmt::Formatter<'_>) -> std::fmt::Result {
        let s = match self {
            Resource::CPU => "CPU",
            Resource::GPU => "GPU",
        };
        write!(f, "{s}")
    }
}

#[derive(Clone, Debug, ValueEnum, PartialEq, Eq, Default)]
pub enum Action {
    #[default]
    Execute,
    Prove,
}

impl Display for Action {
    fn fmt(&self, f: &mut std::fmt::Formatter<'_>) -> std::fmt::Result {
        let s = match self {
            Action::Execute => "Execute",
            Action::Prove => "Prove",
        };
        write!(f, "{s}")
    }
}

#[derive(Clone, Debug, ValueEnum, PartialEq, Eq, Default)]
pub enum ProofType {
    #[default]
    Compressed,
    Groth16,
}

impl Display for ProofType {
    fn fmt(&self, f: &mut std::fmt::Formatter<'_>) -> std::fmt::Result {
        let s = match self {
            ProofType::Compressed => "Compressed",
            ProofType::Groth16 => "Groth16",
        };
        write!(f, "{s}")
    }
}

impl From<ProofType> for ProofFormat {
    fn from(value: ProofType) -> Self {
        match value {
            ProofType::Compressed => ProofFormat::Compressed,
            ProofType::Groth16 => ProofFormat::Groth16,
        }
    }
}

#[derive(ValueEnum, Clone, Debug, PartialEq, Eq, Default)]
pub enum CacheLevel {
    Failed,
    Off,
    #[default]
    On,
}

#[derive(ValueEnum, Clone, Debug, PartialEq, Eq, Default)]
pub enum NotificationLevel {
    #[default]
    Failed,
    Off,
    On,
}

#[derive(Parser, Clone)]
pub struct BlockOptions {
    #[arg(
        help = "Block to use. Uses the latest if not specified.",
        help_heading = "Command Options"
    )]
    pub block: Option<u64>,
    #[command(flatten)]
    pub opts: EthrexReplayOptions,
}

#[cfg(not(feature = "l2"))]
#[derive(Parser)]
#[command(group(ArgGroup::new("block_list").required(true).multiple(true).args(["blocks", "from", "endless", "cached"])))]
pub struct BlocksOptions {
    #[arg(help = "List of blocks to execute.", num_args = 1.., value_delimiter = ',', conflicts_with_all = ["from", "to"], help_heading = "Command Options")]
    blocks: Vec<u64>,
    #[arg(
        long,
        help = "Starting block. (Inclusive)",
        help_heading = "Command Options"
    )]
    from: Option<u64>,
    #[arg(
        long,
        help = "Ending block. (Inclusive)",
        requires = "from",
        help_heading = "Command Options"
    )]
    to: Option<u64>,
    #[arg(
        long,
        help = "Run blocks endlessly, starting from the specified block or the latest if not specified.",
        help_heading = "Replay Options",
        conflicts_with_all = ["blocks", "to", "cached"]
    )]
    pub endless: bool,
    #[arg(
        long,
        help = "Only fetch Ethereum proofs blocks (i.e., no L2 blocks).",
        help_heading = "Replay Options",
        conflicts_with = "blocks"
    )]
    pub only_eth_proofs_blocks: bool,
    #[command(flatten)]
    opts: EthrexReplayOptions,
}

#[derive(Parser)]
pub struct TransactionOpts {
    #[arg(help = "Transaction hash.", help_heading = "Command Options")]
    tx_hash: H256,
    #[arg(
        long,
        help = "Block number containing the transaction. Necessary in cached mode.",
        help_heading = "Command Options"
    )]
    pub block_number: Option<u64>,
    #[command(flatten)]
    opts: EthrexReplayOptions,
}

#[cfg(feature = "l2")]
#[derive(Parser)]
pub struct BatchOptions {
    #[arg(long, help = "Batch number to use.", help_heading = "Command Options")]
    batch: u64,
    #[command(flatten)]
    opts: EthrexReplayOptions,
}

#[derive(Parser)]
pub struct CustomBlockOptions {
    #[command(flatten)]
    pub common: CommonOptions,
    #[arg(
        long,
        help = "Number of transactions to include in the block.",
        help_heading = "Command Options",
        requires = "tx"
    )]
    pub n_txs: Option<u64>,
    #[arg(
        long,
        help = "Kind of transactions to include in the block.",
        help_heading = "Command Options",
        requires = "n_txs"
    )]
    pub tx: Option<TxVariant>,
}

#[derive(Parser)]
pub struct CustomBatchOptions {
    #[arg(
        long,
        help = "Number of blocks to include in the batch.",
        help_heading = "Command Options"
    )]
    n_blocks: u64,
    #[command(flatten)]
    block_opts: CustomBlockOptions,
}

#[derive(ValueEnum, Clone, Debug, PartialEq, Eq, Default)]
pub enum TxVariant {
    #[default]
    ETHTransfer,
    ERC20Transfer,
}

impl EthrexReplayCommand {
    pub async fn run(self) -> eyre::Result<()> {
        match self {
            #[cfg(not(feature = "l2"))]
            Self::Block(block_opts) => replay_block(block_opts.clone()).await?,
            #[cfg(not(feature = "l2"))]
            Self::Blocks(BlocksOptions {
                mut blocks,
                from,
                to,
                endless,
                only_eth_proofs_blocks,
                opts,
            }) => {
                // Necessary checks for running cached blocks only.
                if opts.cached && blocks.is_empty() {
                    if from.is_none() && to.is_none() {
                        let network = opts.network.clone().unwrap(); // enforced by clap
                        let dir = opts.cache_dir.clone();

                        info!("Running all {} blocks inside `{}`", network, dir.display());
                        // In order not to repeat code, this just fills the blocks variable so that they are run afterwards.
                        blocks = get_block_numbers_in_cache_dir(&dir, &network)?;
                        info!("Found {} cached blocks: {:?}", blocks.len(), blocks);
                    } else if from.is_none() ^ to.is_none() {
                        return Err(eyre::Error::msg(
                            "Either both `from` and `to` must be specified, or neither.",
                        ));
                    }
                }

                // Case ethrex-replay blocks n,...,m
                if !blocks.is_empty() {
                    blocks.sort();

                    for block in blocks.clone() {
                        info!(
                            "{} block: {block}",
                            if opts.common.action == Action::Execute {
                                "Executing"
                            } else {
                                "Proving"
                            }
                        );

                        Box::pin(async {
                            Self::Block(BlockOptions {
                                block: Some(block),
                                opts: opts.clone(),
                            })
                            .run()
                            .await
                        })
                        .await?;
                    }

                    return Ok(());
                }

                // It will only be used in case from or to weren't specified or in endless mode. We can unwrap as cached mode won't reach those places.
                let maybe_rpc = opts.rpc_url.as_ref();

                let from = match from {
                    // Case --from is set
                    // * --endless and --to cannot be set together (constraint by clap).
                    // * If --endless is set, we start from --from and keep checking for new blocks
                    // * If --to is set, we run from --from to --to and stop
                    Some(from) => from,
                    // Case --from is not set
                    // * If we reach this point, --endless must be set (constraint by clap)
                    None => {
                        fetch_latest_block_number(
                            maybe_rpc.unwrap().clone(),
                            only_eth_proofs_blocks,
                        )
                        .await?
                    }
                };

                let to = match to {
                    // Case --to is set
                    // * If we reach this point, --from must be set and --endless is not set (constraint by clap)
                    Some(to) => to,
                    // Case --to is not set
                    // * If we reach this point, --from or --endless must be set (constraint by clap)
                    None => {
                        fetch_latest_block_number(
                            maybe_rpc.unwrap().clone(),
                            only_eth_proofs_blocks,
                        )
                        .await?
                    }
                };

                if from > to {
                    return Err(eyre::Error::msg(
                        "starting point can't be greater than ending point",
                    ));
                }

                let mut block_to_replay = from;
                let mut last_block_to_replay = to;

                while block_to_replay <= last_block_to_replay {
                    if only_eth_proofs_blocks && block_to_replay % 100 != 0 {
                        block_to_replay += 1;

                        // Case --endless is set, we want to update the `to` so
                        // we can keep checking for new blocks
                        if endless && block_to_replay > last_block_to_replay {
                            last_block_to_replay = fetch_latest_block_number(
                                maybe_rpc.unwrap().clone(),
                                only_eth_proofs_blocks,
                            )
                            .await?;

                            tokio::time::sleep(Duration::from_secs(1)).await;
                        }

                        continue;
                    }

                    Box::pin(async {
                        Self::Block(BlockOptions {
                            block: Some(block_to_replay),
                            opts: opts.clone(),
                        })
                        .run()
                        .await
                    })
                    .await?;

                    block_to_replay += 1;

                    // Case --endless is set, we want to update the `to` so
                    // we can keep checking for new blocks
                    while endless && block_to_replay > last_block_to_replay {
                        last_block_to_replay = fetch_latest_block_number(
                            maybe_rpc.unwrap().clone(),
                            only_eth_proofs_blocks,
                        )
                        .await?;

                        tokio::time::sleep(Duration::from_secs(1)).await;
                    }
                }
            }
            #[cfg(not(feature = "l2"))]
            Self::Custom(CustomSubcommand::Block(block_opts)) => {
                Box::pin(async move {
                    Self::Custom(CustomSubcommand::Batch(CustomBatchOptions {
                        n_blocks: 1,
                        block_opts,
                    }))
                    .run()
                    .await
                })
                .await?;
            }
            #[cfg(not(feature = "l2"))]
            Self::Custom(CustomSubcommand::Batch(CustomBatchOptions {
                n_blocks,
                block_opts,
            })) => {
                let opts = EthrexReplayOptions {
                    rpc_url: Some(Url::parse("http://localhost:8545")?),
                    cached: false,
                    no_zkvm: false,
                    cache_level: CacheLevel::default(),
                    common: block_opts.common.clone(),
                    slack_webhook_url: None,
                    bench: false,
                    cache_dir: PathBuf::from("./replay_cache"),
                    network: None,
                    notification_level: NotificationLevel::default(),
                };

                replay_custom_l1_blocks(max(1, n_blocks), block_opts, opts).await?;
            }
            #[cfg(not(feature = "l2"))]
            Self::Transaction(opts) => replay_transaction(opts).await?,
            #[cfg(not(feature = "l2"))]
            Self::BlockComposition {
                start,
                end,
                rpc_url,
            } => {
                if start >= end {
                    return Err(eyre::Error::msg(
                        "starting point can't be greater than ending point",
                    ));
                }

                let eth_client = EthClient::new(rpc_url)?;

                info!(
                    "Fetching blocks from RPC: {start} to {end} ({} blocks)",
                    end - start + 1
                );
                let mut blocks = vec![];
                for block_number in start..=end {
                    debug!("Fetching block {block_number}");
                    let rpc_block = eth_client
                        .get_block_by_number(BlockIdentifier::Number(block_number), true)
                        .await?;

                    let block = rpc_block
                        .try_into()
                        .map_err(|e| eyre::eyre!("Failed to convert rpc block to block: {}", e))?;

                    blocks.push(block);
                }

                plot(&blocks).await?;
            }
            #[cfg(feature = "l2")]
            Self::L2(L2Subcommand::Transaction(TransactionOpts {
                tx_hash,
                opts,
                block_number,
            })) => {
                replay_transaction(TransactionOpts {
                    tx_hash,
                    opts,
                    block_number,
                })
                .await?
            }
            #[cfg(feature = "l2")]
            Self::L2(L2Subcommand::Batch(BatchOptions { batch, opts })) => {
                if opts.cached {
                    unimplemented!("cached mode is not implemented yet");
                }

                let (eth_client, network) = setup_rpc(&opts).await?;

                let cache = get_batchdata(eth_client, network, batch, opts.cache_dir).await?;

                let backend = backend(&opts.common.zkvm)?;

                let execution_result = exec(backend, cache.clone()).await;

                let proving_result = match opts.common.action {
                    Action::Execute => None,
<<<<<<< HEAD
                    Action::Prove => Some(prove(backend, opts.common.proof, cache).await),
=======
                    Action::Prove => Some(prove(backend, opts.common.proof_type, cache).await),
>>>>>>> 5b7446d7
                };

                println!("Batch {batch} execution result: {execution_result:?}");

                if let Some(proving_result) = proving_result {
                    println!("Batch {batch} proving result: {proving_result:?}");
                }
            }
            #[cfg(feature = "l2")]
            Self::L2(L2Subcommand::Block(block_opts)) => replay_block(block_opts).await?,
            #[cfg(feature = "l2")]
            Self::L2(L2Subcommand::Custom(CustomSubcommand::Block(block_opts))) => {
                Box::pin(async move {
                    Self::L2(L2Subcommand::Custom(CustomSubcommand::Batch(
                        CustomBatchOptions {
                            n_blocks: 1,
                            block_opts,
                        },
                    )))
                    .run()
                    .await
                })
                .await?
            }
            #[cfg(feature = "l2")]
            Self::L2(L2Subcommand::Custom(CustomSubcommand::Batch(CustomBatchOptions {
                n_blocks,
                block_opts,
            }))) => {
                let opts = EthrexReplayOptions {
                    common: block_opts.common.clone(),
                    rpc_url: Some(Url::parse("http://localhost:8545")?),
                    cached: false,
                    no_zkvm: false,
                    cache_level: CacheLevel::default(),
                    slack_webhook_url: None,
                    bench: false,
                    cache_dir: PathBuf::from("./replay_cache"),
                    network: None,
                    notification_level: NotificationLevel::default(),
                };

                replay_custom_l2_blocks(max(1, n_blocks), opts).await?;
            }
        }

        Ok(())
    }
}

pub async fn setup_rpc(opts: &EthrexReplayOptions) -> eyre::Result<(EthClient, Network)> {
    let eth_client = EthClient::new(opts.rpc_url.as_ref().unwrap().clone())?;
    let chain_id = eth_client.get_chain_id().await?.as_u64();
    let network = network_from_chain_id(chain_id);
    Ok((eth_client, network))
}

async fn replay_no_zkvm(cache: Cache, opts: &EthrexReplayOptions) -> eyre::Result<Duration> {
    let b = backend(&opts.common.zkvm)?;
    if !matches!(b, Backend::Exec) {
        eyre::bail!("Tried to execute without zkVM but backend was set to {b:?}");
    }
    if opts.common.action == Action::Prove {
        eyre::bail!("Proving not enabled without backend");
    }
    if cache.blocks.len() > 1 {
        eyre::bail!("Cache for L1 witness should contain only one block.");
    }

    let start = Instant::now();
    info!("Preparing Storage for execution without zkVM");

    let chain_config = cache.get_chain_config()?;
    let block = cache.blocks[0].clone();

    let witness = execution_witness_from_rpc_chain_config(
        cache.witness.clone(),
        chain_config,
        cache.get_first_block_number()?,
    )?;
    let network = &cache.network;

    let guest_program = GuestProgramState::try_from(witness.clone())?;

    // This will contain all code hashes with the corresponding bytecode
    // For the code hashes that we don't have we'll fill it with <CodeHash, Bytes::new()>
    let mut all_codes_hashed = guest_program.codes_hashed.clone();

    let all_nodes = &guest_program.nodes_hashed;
    let mut store = Store::new("nothing", EngineType::InMemory)?;

    // - Set up state trie nodes
    let state_root = guest_program.parent_block_header.state_root;

    let state_trie = InMemoryTrieDB::from_nodes(state_root, all_nodes)?;
    let state_trie_nodes = get_trie_nodes_with_dummies(state_trie);

    let trie = store.open_direct_state_trie(*EMPTY_TRIE_HASH)?;

    trie.db().put_batch(state_trie_nodes)?;

    // - Set up all storage tries for all addresses in the execution witness
    let addresses: Vec<Address> = witness
        .keys
        .iter()
        .filter(|k| k.len() == Address::len_bytes())
        .map(|k| Address::from_slice(k))
        .collect();

    for address in &addresses {
        let hashed_address = hash_address(address);

        // Account state may not be in the state trie
        let Some(account_state_rlp) = guest_program
            .state_trie
            .as_ref()
            .unwrap()
            .get(&hashed_address)?
        else {
            continue;
        };

        let account_state = AccountState::decode(&account_state_rlp)?;

        // If code hash of account isn't present insert empty code so that if not found the execution doesn't break.
        let code_hash = account_state.code_hash;
        all_codes_hashed.entry(code_hash).or_insert(Code::default());

        let storage_root = account_state.storage_root;
        let Ok(storage_trie) = InMemoryTrieDB::from_nodes(storage_root, all_nodes) else {
            continue;
        };

        let storage_trie_nodes = get_trie_nodes_with_dummies(storage_trie);

        // If there isn't any storage trie node we don't need to write anything
        if storage_trie_nodes.is_empty() {
            continue;
        }

        let storage_trie_nodes = vec![(H256::from_slice(&hashed_address), storage_trie_nodes)];

        store
            .write_storage_trie_nodes_batch(storage_trie_nodes)
            .await?;
    }

    store.chain_config = chain_config;

    // Add codes to DB
    for (code_hash, mut code) in all_codes_hashed {
        code.hash = code_hash;
        store.add_account_code(code).await?;
    }

    // Add block headers to DB
    for (_n, header) in guest_program.block_headers.clone() {
        store.add_block_header(header.hash(), header).await?;
    }

    let blockchain = Blockchain::default_with_store(store);

    info!("Storage preparation finished in {:.2?}", start.elapsed());

    info!("Executing block {} on {}", block.header.number, network);
    let start_time = Instant::now();
    blockchain.add_block(block)?;
    let duration = start_time.elapsed();
    info!("add_block execution time: {:.2?}", duration);

    Ok(duration)
}

async fn replay_transaction(tx_opts: TransactionOpts) -> eyre::Result<()> {
    let tx_hash = tx_opts.tx_hash;

    if tx_opts.opts.cached && tx_opts.block_number.is_none() {
        return Err(eyre::Error::msg(
            "In cached mode, --block-number must be specified for transaction replay",
        ));
    }

    let cache = get_blockdata(tx_opts.opts, tx_opts.block_number).await?.0;

    let (receipt, transitions) = run_tx(cache, tx_hash).await?;

    print_receipt(receipt);

    for transition in transitions {
        print_transition(transition);
    }

    Ok(())
}

async fn replay_block(block_opts: BlockOptions) -> eyre::Result<()> {
    let opts = block_opts.opts;

    let block = block_opts.block;

    let (cache, network) = get_blockdata(opts.clone(), block).await?;

    let block =
        cache.blocks.first().cloned().ok_or_else(|| {
            eyre::Error::msg("no block found in the cache, this should never happen")
        })?;

    let backend = backend(&opts.common.zkvm)?;

    let (execution_result, proving_result) = if opts.no_zkvm {
        (replay_no_zkvm(cache.clone(), &opts).await, None)
    } else {
        // Always execute
        let execution_result = exec(backend, cache.clone()).await;

        let proving_result = if opts.common.action == Action::Prove {
            // Only prove if requested
<<<<<<< HEAD
            Some(prove(backend, opts.common.proof, cache.clone()).await)
=======
            Some(prove(backend, opts.common.proof_type, cache.clone()).await)
>>>>>>> 5b7446d7
        } else {
            None
        };

        (execution_result, proving_result)
    };

    let report = Report::new_for(
        opts.common.zkvm,
        opts.common.resource,
        opts.common.action,
        block,
        network,
        execution_result,
        proving_result,
    );

    if opts.common.verbose {
        println!("{report}");
    } else {
        report.log();
    }

    match opts.notification_level {
        NotificationLevel::Failed => {
            if report.execution_result.is_err()
                || report.proving_result.as_ref().is_some_and(|r| r.is_err())
            {
                try_send_report_to_slack(&report, opts.slack_webhook_url).await?;
            }
        }
        NotificationLevel::Off => {}
        NotificationLevel::On => {
            try_send_report_to_slack(&report, opts.slack_webhook_url).await?;
        }
    };

    // Decide whether or not to keep the cache when fetching data from RPC.
    if !opts.cached {
        match opts.cache_level {
            // Cache is already saved
            CacheLevel::On => {}
            // Only save the cache if the block run or proving failed
            CacheLevel::Failed => {
                if report.execution_result.is_ok()
                    && report.proving_result.as_ref().is_none_or(|r| r.is_ok())
                {
                    cache.delete()?;
                }
            }
            // Don't keep the cache
            CacheLevel::Off => cache.delete()?,
        }
    }

    // CAUTION
    // This piece of code is used to create a benchmark file that is used by our
    // CI for updating benchmarks from https://docs.ethrex.xyz/benchmarks/.
    // Do no remove it under any circumstances, unless you are refactoring how
    // we do benchmarks in CI.
    if opts.bench {
        let benchmark_json = report.to_bench_file()?;
        let file =
            std::fs::File::create("bench_latest.json").expect("failed to create bench_latest.json");
        serde_json::to_writer(file, &benchmark_json)
            .map_err(|e| eyre::Error::msg(format!("failed to write to bench_latest.json: {e}")))?;
    }

    Ok(())
}

pub fn backend(zkvm: &Option<ZKVM>) -> eyre::Result<Backend> {
    match zkvm {
        Some(ZKVM::SP1) => {
            #[cfg(feature = "sp1")]
            return Ok(Backend::SP1);
            #[cfg(not(feature = "sp1"))]
            return Err(eyre::Error::msg("SP1 feature not enabled"));
        }
        Some(ZKVM::Risc0) => {
            #[cfg(feature = "risc0")]
            return Ok(Backend::RISC0);
            #[cfg(not(feature = "risc0"))]
            return Err(eyre::Error::msg("RISC0 feature not enabled"));
        }
        Some(_other) => Err(eyre::Error::msg(
            "Only SP1 and RISC0 backends are supported currently",
        )),
        None => Ok(Backend::Exec),
    }
}

pub(crate) fn network_from_chain_id(chain_id: u64) -> Network {
    match chain_id {
        MAINNET_CHAIN_ID => Network::PublicNetwork(PublicNetwork::Mainnet),
        HOLESKY_CHAIN_ID => Network::PublicNetwork(PublicNetwork::Holesky),
        HOODI_CHAIN_ID => Network::PublicNetwork(PublicNetwork::Hoodi),
        SEPOLIA_CHAIN_ID => Network::PublicNetwork(PublicNetwork::Sepolia),
        _ => {
            if cfg!(feature = "l2") {
                Network::L2Chain(chain_id)
            } else {
                Network::LocalDevnet
            }
        }
    }
}

fn print_transition(update: AccountUpdate) {
    println!("Account {:x}", update.address);
    if update.removed {
        println!("  Account deleted.");
    }
    if let Some(info) = update.info {
        println!("  Updated AccountInfo:");
        println!("    New balance: {}", info.balance);
        println!("    New nonce: {}", info.nonce);
        println!("    New codehash: {:#x}", info.code_hash);
        if let Some(code) = update.code {
            println!("    New code: {}", hex::encode(code.bytecode));
        }
    }
    if !update.added_storage.is_empty() {
        println!("  Updated Storage:");
    }
    for (key, value) in update.added_storage {
        println!("    {key:#x} = {value:#x}");
    }
}

fn print_receipt(receipt: Receipt) {
    if receipt.succeeded {
        println!("Transaction succeeded.")
    } else {
        println!("Transaction failed.")
    }
    println!("  Transaction type: {:?}", receipt.tx_type);
    println!("  Gas used: {}", receipt.cumulative_gas_used);
    if !receipt.logs.is_empty() {
        println!("  Logs: ");
    }
    for log in receipt.logs {
        let formatted_topics = log.topics.iter().map(|v| format!("{v:#x}"));
        println!(
            "    - {:#x} ({}) => {:#x}",
            log.address,
            formatted_topics.collect::<Vec<String>>().join(", "),
            log.data
        );
    }
}

pub async fn replay_custom_l1_blocks(
    n_blocks: u64,
    block_opts: CustomBlockOptions,
    opts: EthrexReplayOptions,
) -> eyre::Result<()> {
    let network = Network::LocalDevnet;

    let genesis = network.get_genesis()?;

    let mut store = {
        let mut store_inner = Store::new("./", EngineType::InMemory)?;
        store_inner.add_initial_state(genesis.clone()).await?;
        store_inner
    };

    let blockchain = Arc::new(Blockchain::new(
        store.clone(),
        ethrex_blockchain::BlockchainOptions::default(),
    ));

    // 0x941e103320615d394a55708be13e45994c7d93b932b064dbcb2b511fe3254e2e is the
    // private key for address 0x4417092b70a3e5f10dc504d0947dd256b965fc62, a
    // pre-funded account in the local devnet genesis.
    let signer = Signer::Local(LocalSigner::new(
        "941e103320615d394a55708be13e45994c7d93b932b064dbcb2b511fe3254e2e"
            .parse()
            .expect("invalid private key"),
    ));

    let blocks = produce_l1_blocks(
        block_opts,
        blockchain.clone(),
        &mut store,
        genesis.get_block().hash(),
        genesis.timestamp + 12,
        n_blocks,
        &signer,
    )
    .await?;

    let execution_witness = blockchain.generate_witness_for_blocks(&blocks).await?;
    let chain_config = execution_witness.chain_config;

    let cache = Cache::new(
        blocks,
        RpcExecutionWitness::from(execution_witness),
        chain_config,
        opts.cache_dir,
    );

    let execution_result = exec(backend(&opts.common.zkvm)?, cache.clone()).await;

    let proving_result = if opts.common.action == Action::Prove {
        // Only prove if requested
        Some(
            prove(
                backend(&opts.common.zkvm)?,
<<<<<<< HEAD
                opts.common.proof,
=======
                opts.common.proof_type,
>>>>>>> 5b7446d7
                cache.clone(),
            )
            .await,
        )
    } else {
        None
    };

    let report = Report::new_for(
        opts.common.zkvm,
        opts.common.resource,
        opts.common.action,
        cache.blocks.first().cloned().ok_or_else(|| {
            eyre::Error::msg("no block found in the cache, this should never happen")
        })?,
        network,
        execution_result,
        proving_result,
    );

    if opts.common.verbose {
        println!("{report}");
    } else {
        report.log();
    }

    Ok(())
}

pub async fn produce_l1_blocks(
    block_opts: CustomBlockOptions,
    blockchain: Arc<Blockchain>,
    store: &mut Store,
    head_block_hash: H256,
    initial_timestamp: u64,
    n_blocks: u64,
    signer: &Signer,
) -> eyre::Result<Vec<Block>> {
    let mut blocks = Vec::new();
    let mut current_parent_hash = head_block_hash;
    let mut current_timestamp = initial_timestamp;

    for _ in 0..n_blocks {
        let (block, block_hash) = produce_l1_block(
<<<<<<< HEAD
=======
            &block_opts,
>>>>>>> 5b7446d7
            blockchain.clone(),
            store,
            current_parent_hash,
            current_timestamp,
            signer,
        )
        .await?;
        current_parent_hash = block_hash;
        current_timestamp += 12; // Assuming an average block time of 12 seconds
        blocks.push(block);
    }

    Ok(blocks)
}

pub async fn produce_l1_block(
    block_opts: &CustomBlockOptions,
    blockchain: Arc<Blockchain>,
    store: &mut Store,
    head_block_hash: H256,
    timestamp: u64,
<<<<<<< HEAD
=======
    signer: &Signer,
>>>>>>> 5b7446d7
) -> eyre::Result<(Block, H256)> {
    let build_payload_args = BuildPayloadArgs {
        parent: head_block_hash,
        timestamp,
        fee_recipient: Address::zero(),
        random: H256::zero(),
        withdrawals: Some(Vec::new()),
        beacon_root: Some(H256::zero()),
        version: 3,
        elasticity_multiplier: ELASTICITY_MULTIPLIER,
        gas_ceil: DEFAULT_BUILDER_GAS_CEIL,
    };

    let payload_id = build_payload_args.id()?;

    let payload = create_payload(&build_payload_args, store, Bytes::new())?;

    for n in 0..block_opts.n_txs.unwrap_or_default() {
        let tx_builder = match block_opts
            .tx
            .as_ref()
            .ok_or_eyre("--tx needs to be passed")?
        {
            TxVariant::ETHTransfer => TxBuilder::ETHTransfer,
            TxVariant::ERC20Transfer => unimplemented!(),
        };

        let tx = tx_builder.build_tx(n, signer).await;

        blockchain.add_transaction_to_pool(tx).await?;
    }

    blockchain
        .clone()
        .initiate_payload_build(payload, payload_id)
        .await;

    let PayloadBuildResult { payload: block, .. } = blockchain
        .get_payload(payload_id)
        .await
        .map_err(|err| match err {
            ethrex_blockchain::error::ChainError::UnknownPayload => {
                ethrex_rpc::RpcErr::UnknownPayload(format!(
                    "Payload with id {payload_id:#018x} not found",
                ))
            }
            err => ethrex_rpc::RpcErr::Internal(err.to_string()),
        })?;

    blockchain.add_block(block.clone())?;

    // We clone here to avoid initializing the block hash, it is needed
    // uninitialized by the guest program.
    let new_block_hash = block.clone().hash();

    apply_fork_choice(store, new_block_hash, new_block_hash, new_block_hash).await?;

    Ok((block, new_block_hash))
}

#[cfg(feature = "l2")]
use ethrex_blockchain::validate_block;
#[cfg(feature = "l2")]
use ethrex_l2::sequencer::block_producer::build_payload;
#[cfg(feature = "l2")]
use ethrex_storage_rollup::StoreRollup;
#[cfg(feature = "l2")]
use ethrex_vm::BlockExecutionResult;

#[cfg(feature = "l2")]
pub async fn replay_custom_l2_blocks(n_blocks: u64, opts: EthrexReplayOptions) -> eyre::Result<()> {
    use ethrex_blockchain::{BlockchainOptions, BlockchainType, L2Config};
    use ethrex_common::types::fee_config::FeeConfig;

    let network = Network::LocalDevnetL2;

    let genesis = network.get_genesis()?;

    let mut store = {
        let mut store_inner = Store::new("./", EngineType::InMemory)?;
        store_inner.add_initial_state(genesis.clone()).await?;
        store_inner
    };

    let rollup_store = {
        let rollup_store = StoreRollup::new(Path::new("./"), EngineTypeRollup::InMemory)
            .expect("Failed to create StoreRollup");
        rollup_store
            .init()
            .await
            .expect("Failed to init rollup store");
        rollup_store
    };

    let blockchain_options = BlockchainOptions {
        r#type: BlockchainType::L2(L2Config::default()),
        ..Default::default()
    };
    let blockchain = Arc::new(Blockchain::new(store.clone(), blockchain_options));

    let genesis_hash = genesis.get_block().hash();

    let blocks = produce_custom_l2_blocks(
        blockchain.clone(),
        &mut store,
        &rollup_store,
        genesis_hash,
        genesis.timestamp + 1,
        n_blocks,
    )
    .await?;

    let execution_witness = blockchain
<<<<<<< HEAD
        .generate_witness_for_blocks_with_fee_configs(&blocks, Some(&[FeeConfig::default()]))
=======
        .generate_witness_for_blocks_with_fee_configs(
            &blocks,
            Some(&vec![FeeConfig::default(); blocks.len()]),
        )
>>>>>>> 5b7446d7
        .await?;

    let cache = Cache::new(
        blocks,
        RpcExecutionWitness::from(execution_witness),
        genesis.config,
        opts.cache_dir.clone(),
    );

    let backend = backend(&opts.common.zkvm)?;

    let execution_result = exec(backend, cache.clone()).await;

    let proving_result = match opts.common.action {
        Action::Execute => None,
<<<<<<< HEAD
        Action::Prove => Some(prove(backend, opts.common.proof, cache.clone()).await),
=======
        Action::Prove => Some(prove(backend, opts.common.proof_type, cache.clone()).await),
>>>>>>> 5b7446d7
    };

    let report = Report::new_for(
        opts.common.zkvm,
        opts.common.resource,
        opts.common.action,
        cache.blocks.first().cloned().ok_or_else(|| {
            eyre::Error::msg("no block found in the cache, this should never happen")
        })?,
        network,
        execution_result,
        proving_result,
    );

    if opts.common.verbose {
        println!("{report}");
    } else {
        report.log();
    }

    Ok(())
}

#[cfg(feature = "l2")]
pub async fn produce_custom_l2_blocks(
    blockchain: Arc<Blockchain>,
    store: &mut Store,
    rollup_store: &StoreRollup,
    head_block_hash: H256,
    initial_timestamp: u64,
    n_blocks: u64,
) -> eyre::Result<Vec<Block>> {
    let mut blocks = Vec::new();
    let mut current_parent_hash = head_block_hash;
    let mut current_timestamp = initial_timestamp;
    let mut last_privilege_nonce = None;

    for _ in 0..n_blocks {
        let block = produce_custom_l2_block(
            blockchain.clone(),
            store,
            rollup_store,
            current_parent_hash,
            current_timestamp,
            &mut last_privilege_nonce,
        )
        .await?;
        current_parent_hash = block.hash();
        current_timestamp += 12; // Assuming an average block time of 12 seconds
        blocks.push(block);
    }

    Ok(blocks)
}

#[cfg(feature = "l2")]
pub async fn produce_custom_l2_block(
    blockchain: Arc<Blockchain>,
    store: &mut Store,
    rollup_store: &StoreRollup,
    head_block_hash: H256,
    timestamp: u64,
    last_privilege_nonce: &mut Option<u64>,
) -> eyre::Result<Block> {
    let build_payload_args = BuildPayloadArgs {
        parent: head_block_hash,
        timestamp,
        fee_recipient: Address::zero(),
        random: H256::zero(),
        withdrawals: Some(Vec::new()),
        beacon_root: Some(H256::zero()),
        version: 3,
        elasticity_multiplier: ELASTICITY_MULTIPLIER,
        gas_ceil: DEFAULT_BUILDER_GAS_CEIL,
    };

    let payload = create_payload(&build_payload_args, store, Bytes::new())?;

    let payload_build_result = build_payload(
        blockchain.clone(),
        payload,
        store,
        last_privilege_nonce,
        DEFAULT_BUILDER_GAS_CEIL,
    )
    .await?;

    let new_block = payload_build_result.payload;

    let chain_config = store.get_chain_config();

    validate_block(
        &new_block,
        &store
            .get_block_header_by_hash(new_block.header.parent_hash)?
            .ok_or(eyre::Error::msg("Parent block header not found"))?,
        &chain_config,
        build_payload_args.elasticity_multiplier,
    )?;

    let account_updates = payload_build_result.account_updates;

    let execution_result = BlockExecutionResult {
        receipts: payload_build_result.receipts,
        requests: Vec::new(),
    };

    let account_updates_list = store
        .apply_account_updates_batch(new_block.header.parent_hash, &account_updates)?
        .ok_or(eyre::Error::msg(
            "Failed to apply account updates: parent block not found",
        ))?;

    blockchain.store_block(new_block.clone(), account_updates_list, execution_result)?;

    rollup_store
        .store_account_updates_by_block_number(new_block.header.number, account_updates)
        .await?;

    let new_block_hash = new_block.hash();

    apply_fork_choice(store, new_block_hash, new_block_hash, new_block_hash).await?;

    Ok(new_block)
}

#[cfg(not(feature = "l2"))]
async fn fetch_latest_block_number(
    rpc_url: Url,
    only_eth_proofs_blocks: bool,
) -> eyre::Result<u64> {
    let eth_client = EthClient::new(rpc_url)?;

    let mut latest_block_number = eth_client.get_block_number().await?.as_u64();

    while only_eth_proofs_blocks && latest_block_number % 100 != 0 {
        let blocks_left_for_next_eth_proofs_block = 100 - (latest_block_number % 100);

        let time_for_next_eth_proofs_block = Duration::from_secs(
            blocks_left_for_next_eth_proofs_block * 12, // assuming 12s block time
        );

        info!(
            "Latest block is {latest_block_number}, waiting for next eth proofs block ({}) in ~{}",
            latest_block_number + blocks_left_for_next_eth_proofs_block,
            format_duration(&time_for_next_eth_proofs_block)
        );

        tokio::time::sleep(time_for_next_eth_proofs_block).await;

        latest_block_number = eth_client.get_block_number().await?.as_u64();
    }

    Ok(latest_block_number)
}

#[cfg(not(feature = "l2"))]
fn format_duration(duration: &Duration) -> String {
    let total_seconds = duration.as_secs();
    let hours = total_seconds / 3600;
    let minutes = (total_seconds % 3600) / 60;
    let seconds = total_seconds % 60;
    let milliseconds = duration.subsec_millis();

    if hours > 0 {
        return format!("{hours:02}h {minutes:02}m {seconds:02}s {milliseconds:03}ms");
    }

    if minutes == 0 {
        return format!("{seconds:02}s {milliseconds:03}ms");
    }

    format!("{minutes:02}m {seconds:02}s")
}<|MERGE_RESOLUTION|>--- conflicted
+++ resolved
@@ -3,9 +3,6 @@
 use crate::helpers::get_trie_nodes_with_dummies;
 use bytes::Bytes;
 use ethrex_l2_common::prover::ProofFormat;
-<<<<<<< HEAD
-use std::{cmp::max, fmt::Display, path::PathBuf, sync::Arc, time::Duration};
-=======
 use ethrex_l2_rpc::signer::{LocalSigner, Signer};
 use ethrex_rlp::decode::RLPDecode;
 use ethrex_trie::{EMPTY_TRIE_HASH, InMemoryTrieDB};
@@ -17,7 +14,6 @@
     sync::Arc,
     time::{Duration, Instant},
 };
->>>>>>> 5b7446d7
 
 use clap::{ArgGroup, Parser, Subcommand, ValueEnum};
 use ethrex_blockchain::{
@@ -144,10 +140,6 @@
     pub resource: Resource,
     #[arg(long, value_enum, default_value_t = Action::default(), help_heading = "Replay Options")]
     pub action: Action,
-<<<<<<< HEAD
-    #[arg(long, value_enum, default_value_t = ProofType::default(), help_heading = "Replay Options", conflicts_with_all = ["no_zkvm"])]
-    pub proof: ProofType,
-=======
     #[arg(long = "proof", value_enum, default_value_t = ProofType::default(), help_heading = "Replay Options", conflicts_with_all = ["no_zkvm"])]
     pub proof_type: ProofType,
     #[arg(
@@ -158,7 +150,6 @@
         required = false
     )]
     pub verbose: bool,
->>>>>>> 5b7446d7
 }
 
 #[derive(Parser, Clone)]
@@ -690,11 +681,7 @@
 
                 let proving_result = match opts.common.action {
                     Action::Execute => None,
-<<<<<<< HEAD
-                    Action::Prove => Some(prove(backend, opts.common.proof, cache).await),
-=======
                     Action::Prove => Some(prove(backend, opts.common.proof_type, cache).await),
->>>>>>> 5b7446d7
                 };
 
                 println!("Batch {batch} execution result: {execution_result:?}");
@@ -752,120 +739,121 @@
     Ok((eth_client, network))
 }
 
-async fn replay_no_zkvm(cache: Cache, opts: &EthrexReplayOptions) -> eyre::Result<Duration> {
-    let b = backend(&opts.common.zkvm)?;
-    if !matches!(b, Backend::Exec) {
-        eyre::bail!("Tried to execute without zkVM but backend was set to {b:?}");
-    }
-    if opts.common.action == Action::Prove {
-        eyre::bail!("Proving not enabled without backend");
-    }
-    if cache.blocks.len() > 1 {
-        eyre::bail!("Cache for L1 witness should contain only one block.");
-    }
-
-    let start = Instant::now();
-    info!("Preparing Storage for execution without zkVM");
-
-    let chain_config = cache.get_chain_config()?;
-    let block = cache.blocks[0].clone();
-
-    let witness = execution_witness_from_rpc_chain_config(
-        cache.witness.clone(),
-        chain_config,
-        cache.get_first_block_number()?,
-    )?;
-    let network = &cache.network;
-
-    let guest_program = GuestProgramState::try_from(witness.clone())?;
-
-    // This will contain all code hashes with the corresponding bytecode
-    // For the code hashes that we don't have we'll fill it with <CodeHash, Bytes::new()>
-    let mut all_codes_hashed = guest_program.codes_hashed.clone();
-
-    let all_nodes = &guest_program.nodes_hashed;
-    let mut store = Store::new("nothing", EngineType::InMemory)?;
-
-    // - Set up state trie nodes
-    let state_root = guest_program.parent_block_header.state_root;
-
-    let state_trie = InMemoryTrieDB::from_nodes(state_root, all_nodes)?;
-    let state_trie_nodes = get_trie_nodes_with_dummies(state_trie);
-
-    let trie = store.open_direct_state_trie(*EMPTY_TRIE_HASH)?;
-
-    trie.db().put_batch(state_trie_nodes)?;
-
-    // - Set up all storage tries for all addresses in the execution witness
-    let addresses: Vec<Address> = witness
-        .keys
-        .iter()
-        .filter(|k| k.len() == Address::len_bytes())
-        .map(|k| Address::from_slice(k))
-        .collect();
-
-    for address in &addresses {
-        let hashed_address = hash_address(address);
-
-        // Account state may not be in the state trie
-        let Some(account_state_rlp) = guest_program
-            .state_trie
-            .as_ref()
-            .unwrap()
-            .get(&hashed_address)?
-        else {
-            continue;
-        };
-
-        let account_state = AccountState::decode(&account_state_rlp)?;
-
-        // If code hash of account isn't present insert empty code so that if not found the execution doesn't break.
-        let code_hash = account_state.code_hash;
-        all_codes_hashed.entry(code_hash).or_insert(Code::default());
-
-        let storage_root = account_state.storage_root;
-        let Ok(storage_trie) = InMemoryTrieDB::from_nodes(storage_root, all_nodes) else {
-            continue;
-        };
-
-        let storage_trie_nodes = get_trie_nodes_with_dummies(storage_trie);
-
-        // If there isn't any storage trie node we don't need to write anything
-        if storage_trie_nodes.is_empty() {
-            continue;
-        }
-
-        let storage_trie_nodes = vec![(H256::from_slice(&hashed_address), storage_trie_nodes)];
-
-        store
-            .write_storage_trie_nodes_batch(storage_trie_nodes)
-            .await?;
-    }
-
-    store.chain_config = chain_config;
-
-    // Add codes to DB
-    for (code_hash, mut code) in all_codes_hashed {
-        code.hash = code_hash;
-        store.add_account_code(code).await?;
-    }
-
-    // Add block headers to DB
-    for (_n, header) in guest_program.block_headers.clone() {
-        store.add_block_header(header.hash(), header).await?;
-    }
-
-    let blockchain = Blockchain::default_with_store(store);
-
-    info!("Storage preparation finished in {:.2?}", start.elapsed());
-
-    info!("Executing block {} on {}", block.header.number, network);
-    let start_time = Instant::now();
-    blockchain.add_block(block)?;
-    let duration = start_time.elapsed();
-    info!("add_block execution time: {:.2?}", duration);
-
-    Ok(duration)
+async fn replay_no_zkvm(_cache: Cache, _opts: &EthrexReplayOptions) -> eyre::Result<Duration> {
+    // let b = backend(&opts.common.zkvm)?;
+    // if !matches!(b, Backend::Exec) {
+    //     eyre::bail!("Tried to execute without zkVM but backend was set to {b:?}");
+    // }
+    // if opts.common.action == Action::Prove {
+    //     eyre::bail!("Proving not enabled without backend");
+    // }
+    // if cache.blocks.len() > 1 {
+    //     eyre::bail!("Cache for L1 witness should contain only one block.");
+    // }
+
+    // let start = Instant::now();
+    // info!("Preparing Storage for execution without zkVM");
+
+    // let chain_config = cache.get_chain_config()?;
+    // let block = cache.blocks[0].clone();
+
+    // let witness = execution_witness_from_rpc_chain_config(
+    //     cache.witness.clone(),
+    //     chain_config,
+    //     cache.get_first_block_number()?,
+    // )?;
+    // let network = &cache.network;
+
+    // let guest_program = GuestProgramState::try_from(witness.clone())?;
+
+    // // This will contain all code hashes with the corresponding bytecode
+    // // For the code hashes that we don't have we'll fill it with <CodeHash, Bytes::new()>
+    // let mut all_codes_hashed = guest_program.codes_hashed.clone();
+
+    // let all_nodes = &guest_program.nodes_hashed;
+    // let mut store = Store::new("nothing", EngineType::InMemory)?;
+
+    // // - Set up state trie nodes
+    // let state_root = guest_program.parent_block_header.state_root;
+
+    // let state_trie = InMemoryTrieDB::from_nodes(state_root, all_nodes)?;
+    // let state_trie_nodes = get_trie_nodes_with_dummies(state_trie);
+
+    // let trie = store.open_direct_state_trie(*EMPTY_TRIE_HASH)?;
+
+    // trie.db().put_batch(state_trie_nodes)?;
+
+    // // - Set up all storage tries for all addresses in the execution witness
+    // let addresses: Vec<Address> = witness
+    //     .keys
+    //     .iter()
+    //     .filter(|k| k.len() == Address::len_bytes())
+    //     .map(|k| Address::from_slice(k))
+    //     .collect();
+
+    // for address in &addresses {
+    //     let hashed_address = hash_address(address);
+
+    //     // Account state may not be in the state trie
+    //     let Some(account_state_rlp) = guest_program
+    //         .state_trie
+    //         .as_ref()
+    //         .unwrap()
+    //         .get(&hashed_address)?
+    //     else {
+    //         continue;
+    //     };
+
+    //     let account_state = AccountState::decode(&account_state_rlp)?;
+
+    //     // If code hash of account isn't present insert empty code so that if not found the execution doesn't break.
+    //     let code_hash = account_state.code_hash;
+    //     all_codes_hashed.entry(code_hash).or_insert(Code::default());
+
+    //     let storage_root = account_state.storage_root;
+    //     let Ok(storage_trie) = InMemoryTrieDB::from_nodes(storage_root, all_nodes) else {
+    //         continue;
+    //     };
+
+    //     let storage_trie_nodes = get_trie_nodes_with_dummies(storage_trie);
+
+    //     // If there isn't any storage trie node we don't need to write anything
+    //     if storage_trie_nodes.is_empty() {
+    //         continue;
+    //     }
+
+    //     let storage_trie_nodes = vec![(H256::from_slice(&hashed_address), storage_trie_nodes)];
+
+    //     store
+    //         .write_storage_trie_nodes_batch(storage_trie_nodes)
+    //         .await?;
+    // }
+
+    // store.chain_config = chain_config;
+
+    // // Add codes to DB
+    // for (code_hash, mut code) in all_codes_hashed {
+    //     code.hash = code_hash;
+    //     store.add_account_code(code).await?;
+    // }
+
+    // // Add block headers to DB
+    // for (_n, header) in guest_program.block_headers.clone() {
+    //     store.add_block_header(header.hash(), header).await?;
+    // }
+
+    // let blockchain = Blockchain::default_with_store(store);
+
+    // info!("Storage preparation finished in {:.2?}", start.elapsed());
+
+    // info!("Executing block {} on {}", block.header.number, network);
+    // let start_time = Instant::now();
+    // blockchain.add_block(block)?;
+    // let duration = start_time.elapsed();
+    // info!("add_block execution time: {:.2?}", duration);
+
+    // Ok(duration)
+    Ok(Duration::default())
 }
 
 async fn replay_transaction(tx_opts: TransactionOpts) -> eyre::Result<()> {
@@ -912,11 +900,7 @@
 
         let proving_result = if opts.common.action == Action::Prove {
             // Only prove if requested
-<<<<<<< HEAD
-            Some(prove(backend, opts.common.proof, cache.clone()).await)
-=======
             Some(prove(backend, opts.common.proof_type, cache.clone()).await)
->>>>>>> 5b7446d7
         } else {
             None
         };
@@ -1114,7 +1098,7 @@
 
     let cache = Cache::new(
         blocks,
-        RpcExecutionWitness::from(execution_witness),
+        RpcExecutionWitness::try_from(execution_witness)?,
         chain_config,
         opts.cache_dir,
     );
@@ -1126,11 +1110,7 @@
         Some(
             prove(
                 backend(&opts.common.zkvm)?,
-<<<<<<< HEAD
-                opts.common.proof,
-=======
                 opts.common.proof_type,
->>>>>>> 5b7446d7
                 cache.clone(),
             )
             .await,
@@ -1175,10 +1155,7 @@
 
     for _ in 0..n_blocks {
         let (block, block_hash) = produce_l1_block(
-<<<<<<< HEAD
-=======
             &block_opts,
->>>>>>> 5b7446d7
             blockchain.clone(),
             store,
             current_parent_hash,
@@ -1200,10 +1177,7 @@
     store: &mut Store,
     head_block_hash: H256,
     timestamp: u64,
-<<<<<<< HEAD
-=======
     signer: &Signer,
->>>>>>> 5b7446d7
 ) -> eyre::Result<(Block, H256)> {
     let build_payload_args = BuildPayloadArgs {
         parent: head_block_hash,
@@ -1317,14 +1291,10 @@
     .await?;
 
     let execution_witness = blockchain
-<<<<<<< HEAD
-        .generate_witness_for_blocks_with_fee_configs(&blocks, Some(&[FeeConfig::default()]))
-=======
         .generate_witness_for_blocks_with_fee_configs(
             &blocks,
             Some(&vec![FeeConfig::default(); blocks.len()]),
         )
->>>>>>> 5b7446d7
         .await?;
 
     let cache = Cache::new(
@@ -1340,11 +1310,7 @@
 
     let proving_result = match opts.common.action {
         Action::Execute => None,
-<<<<<<< HEAD
-        Action::Prove => Some(prove(backend, opts.common.proof, cache.clone()).await),
-=======
         Action::Prove => Some(prove(backend, opts.common.proof_type, cache.clone()).await),
->>>>>>> 5b7446d7
     };
 
     let report = Report::new_for(
