name: "Install ZisK"
description: "Install ZisK Toolchain"

runs:
  using: "composite"
  steps:
    - name: Install ZisK
      shell: bash
<<<<<<< HEAD
      run: |
        sudo apt-get update
        sudo apt-get install -y xz-utils jq curl build-essential qemu-system libomp-dev libgmp-dev nlohmann-json3-dev protobuf-compiler uuid-dev libgrpc++-dev libsecp256k1-dev libsodium-dev libpqxx-dev nasm libopenmpi-dev openmpi-bin openmpi-common libclang-dev clang gcc-riscv64-unknown-elf
        curl https://raw.githubusercontent.com/0xPolygonHermez/zisk/main/ziskup/install.sh  | bash
=======
      env:
        SETUP_KEY: none
        ZISK_VERSION: 0.14.0
      run: |
        sudo apt-get update
        sudo apt-get install -y xz-utils jq curl build-essential qemu-system libomp-dev libgmp-dev nlohmann-json3-dev protobuf-compiler uuid-dev libgrpc++-dev libsecp256k1-dev libsodium-dev libpqxx-dev nasm libopenmpi-dev openmpi-bin openmpi-common libclang-dev clang gcc-riscv64-unknown-elf
        curl https://raw.githubusercontent.com/0xPolygonHermez/zisk/main/ziskup/install.sh | bash
        echo "$HOME/.zisk/bin" >> $GITHUB_PATH
>>>>>>> 018aaac2
<|MERGE_RESOLUTION|>--- conflicted
+++ resolved
@@ -6,12 +6,6 @@
   steps:
     - name: Install ZisK
       shell: bash
-<<<<<<< HEAD
-      run: |
-        sudo apt-get update
-        sudo apt-get install -y xz-utils jq curl build-essential qemu-system libomp-dev libgmp-dev nlohmann-json3-dev protobuf-compiler uuid-dev libgrpc++-dev libsecp256k1-dev libsodium-dev libpqxx-dev nasm libopenmpi-dev openmpi-bin openmpi-common libclang-dev clang gcc-riscv64-unknown-elf
-        curl https://raw.githubusercontent.com/0xPolygonHermez/zisk/main/ziskup/install.sh  | bash
-=======
       env:
         SETUP_KEY: none
         ZISK_VERSION: 0.14.0
@@ -19,5 +13,4 @@
         sudo apt-get update
         sudo apt-get install -y xz-utils jq curl build-essential qemu-system libomp-dev libgmp-dev nlohmann-json3-dev protobuf-compiler uuid-dev libgrpc++-dev libsecp256k1-dev libsodium-dev libpqxx-dev nasm libopenmpi-dev openmpi-bin openmpi-common libclang-dev clang gcc-riscv64-unknown-elf
         curl https://raw.githubusercontent.com/0xPolygonHermez/zisk/main/ziskup/install.sh | bash
-        echo "$HOME/.zisk/bin" >> $GITHUB_PATH
->>>>>>> 018aaac2
+        echo "$HOME/.zisk/bin" >> $GITHUB_PATH