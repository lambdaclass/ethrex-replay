name: Replay CI
permissions:
  contents: read

on:
  push:
    branches: ["**"]

concurrency:
  group: ${{ github.workflow }}-${{ github.head_ref || github.run_id }}
  cancel-in-progress: true

jobs:
  lint:
    runs-on: ubuntu-latest
    name: Lint
    strategy:
      fail-fast: false
      matrix:
        features: ["", "l2", "l2,sp1", "l2,risc0", "sp1", "risc0"]
    steps:
      - name: Checkout sources
        uses: actions/checkout@v4
        with:
          fetch-depth: 0

      - name: Free Disk Space
        uses: ./.github/actions/free-disk

      - name: Setup Rust Environment
        uses: ./.github/actions/setup-rust

      - name: Install rustfmt
        run: rustup component add rustfmt

      - name: Install clippy
        run: rustup component add clippy

      - name: RISC-V Risc0 toolchain install
        if: contains(matrix.features, 'risc0')
        run: |
          curl -L https://risczero.com/install | bash
          ~/.risc0/bin/rzup install cargo-risczero 3.0.3
          ~/.risc0/bin/rzup install risc0-groth16
          ~/.risc0/bin/rzup install rust

      - name: cargo fmt --check --all
        if: matrix.features == '' # Run only without features because it's redundant to run it on all jobs
        run: cargo fmt --check --all

      - name: cargo check
        shell: bash
        env:
          FEATURE_ARGS: ${{ matrix.features }}
        run: |
          set -euxo pipefail
          args=(--release --no-default-features)
          if [ -n "${FEATURE_ARGS}" ]; then
            args+=("--features" "${FEATURE_ARGS}")
          fi
          cargo check "${args[@]}"

      - name: cargo clippy
        shell: bash
        env:
          FEATURE_ARGS: ${{ matrix.features }}
        run: |
          set -euxo pipefail
          args=(--release --no-default-features)
          if [ -n "${FEATURE_ARGS}" ]; then
            args+=("--features" "${FEATURE_ARGS}")
          fi
          cargo clippy "${args[@]}" -- -D warnings

  all-lints:
    name: Lint
    runs-on: ubuntu-latest
    needs: [lint]
    if: ${{ always() }}
    steps:
      - name: Aggregate lint results
        run: |
          if [ "${{ needs.lint.result }}" = "success" ]; then
            echo "All lint jobs succeeded."
            exit 0
          fi
          echo "Some lint jobs failed" >&2
          exit 1

  test:
    runs-on: ubuntu-latest
    name: Execute an L1 block with ${{ matrix.backend }} backend
    strategy:
      fail-fast: false
      matrix:
        backend: ["sp1", "risc0", "exec"]
    steps:
<<<<<<< HEAD
      - name: Free Disk Space
        uses: ./.github/actions/free-disk

=======
>>>>>>> 5b79a4c9
      - name: Checkout sources
        uses: actions/checkout@v4

      - name: Free Disk Space
        uses: ./.github/actions/free-disk

      - name: Setup Rust Environment
        uses: ./.github/actions/setup-rust

      - name: RISC-V Risc0 toolchain install
        if: matrix.backend == 'risc0'
        run: |
          curl -L https://risczero.com/install | bash
          ~/.risc0/bin/rzup install cargo-risczero 3.0.3
          ~/.risc0/bin/rzup install risc0-groth16
          ~/.risc0/bin/rzup install rust

      - name: RISC-V SP1 toolchain install
        if: matrix.backend == 'sp1'
        run: |
          curl -L https://sp1.succinct.xyz | bash
          ~/.sp1/bin/sp1up --version 5.0.8

      - name: Build Risc0
        if: matrix.backend == 'risc0'
        run: |
          cargo b -r --no-default-features --features "${{ matrix.backend }}"

      - name: Build SP1
        if: matrix.backend == 'sp1'
        run: |
          cargo b -r --features "${{ matrix.backend }}"

      - name: Build No backend
        if: matrix.backend == 'exec'
        run: |
          cargo b -r

      - name: Run
        env:
          BLOCK_NUMBER: 1265656
          NETWORK: hoodi
        run: |
          # Install cache file before running
          install -D caches/cache_hoodi_${BLOCK_NUMBER}.json replay_cache/cache_hoodi_${BLOCK_NUMBER}.json

          if [ "${{ matrix.backend }}" = "exec" ]; then
            make execute-ci BLOCK_NUMBER=${BLOCK_NUMBER} NETWORK=${NETWORK}
          else
            make execute-${{ matrix.backend }}-ci BLOCK_NUMBER=${BLOCK_NUMBER} NETWORK=${NETWORK}
          fi

  all-tests:
    name: Integration Test
    runs-on: ubuntu-latest
    needs:
      - test
    if: ${{ always() }}
    steps:
      - name: Aggregate test results
        run: |
          if [ "${{ needs.test.result }}" = "success" ]; then
            echo "All test jobs succeeded."
            exit 0
          fi
          echo "Some test jobs failed" >&2
          exit 1<|MERGE_RESOLUTION|>--- conflicted
+++ resolved
@@ -95,12 +95,9 @@
       matrix:
         backend: ["sp1", "risc0", "exec"]
     steps:
-<<<<<<< HEAD
       - name: Free Disk Space
         uses: ./.github/actions/free-disk
 
-=======
->>>>>>> 5b79a4c9
       - name: Checkout sources
         uses: actions/checkout@v4
 
