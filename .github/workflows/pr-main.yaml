--- conflicted
+++ resolved
@@ -35,7 +35,7 @@
           #   replay:ethrex/<branch> -> ethrex:<branch>
           #   replay:<branch>        -> ethrex:replay/<branch>
 
-<<<<<<< HEAD
+          echo "Replay branch: ${REPLAY_BRANCH}"
           if [[ "$REPLAY_BRANCH" == ethrex/* ]]; then
             ethrex_candidate="${REPLAY_BRANCH#ethrex/}"
           else
@@ -43,11 +43,6 @@
           fi
 
           echo "Considering ethrex dependency branch candidate: '${ethrex_candidate}'."
-=======
-          echo "Replay branch: ${REPLAY_BRANCH}"
-          branch_no_prefix="${REPLAY_BRANCH#ethrex/}"
-          echo "Considering ethrex dependency branch candidate: '${branch_no_prefix}'."
->>>>>>> 68e17b57
 
           if git ls-remote --exit-code --heads https://github.com/lambdaclass/ethrex.git "$ethrex_candidate" >/dev/null; then
             echo "Using ethrex branch '$ethrex_candidate' for dependencies."
